IF (USE_INTEL)
    set (CMAKE_C_COMPILER "icc")
    set (CMAKE_CXX_COMPILER "icpc")
ENDIF (USE_INTEL) 


# CMakeLists files in this project can
# refer to the root source directory of the project as ${PSCF_SOURCE_DIR} and
# to the root binary directory of the project as ${PSCF_BINARY_DIR}.
cmake_minimum_required (VERSION 2.8.11)
project (PSCF)

#### Based on https://cmake.org/Wiki/CMakeForFortranExamplea ####
enable_language (Fortran)

option(USE_FFT3 "Use the fft3_mod file (and FFT3.0). Otherwise, use fft2_mod (and FFTW2)" ON)
option(USE_DEVEL "Use the -D DEVEL option with the Fortran preprocessor" ON)
option(BUILD_DMG "Build a DMG based application for OSX clients" OFF)

# Add our extra Find*.cmake modules
LIST(APPEND CMAKE_MODULE_PATH "${CMAKE_CURRENT_SOURCE_DIR}/tools/cmake/")

# make sure that the default is a RELEASE
if (NOT CMAKE_BUILD_TYPE)
  set (CMAKE_BUILD_TYPE RELEASE CACHE STRING
      "Choose the type of build, options are: None Debug Release."
      FORCE)
endif (NOT CMAKE_BUILD_TYPE)

# default installation
#get_filename_component (default_prefix ".." ABSOLUTE)
#set (CMAKE_INSTALL_PREFIX ${default_prefix} CACHE STRING
#      "Choose the installation directory; by default it installs in the NORMA directory."
#      FORCE)

# FFLAGS depend on the compiler
get_filename_component (Fortran_COMPILER_NAME ${CMAKE_Fortran_COMPILER} NAME)

if (Fortran_COMPILER_NAME MATCHES "gfortran.*")
  # gfortran
  set (CMAKE_Fortran_FLAGS_RELEASE "-funroll-all-loops -fno-f2c -O3 -ffree-form")
  set (CMAKE_Fortran_FLAGS_DEBUG   "-fno-f2c -O0 -ffree-form -g")
elseif (Fortran_COMPILER_NAME MATCHES "ifort.*")
  # ifort (untested)
  set (CMAKE_Fortran_FLAGS_RELEASE "-O3 -free")
  set (CMAKE_Fortran_FLAGS_DEBUG   "-free -O0 -g")
elseif (Fortran_COMPILER_NAME MATCHES "g77")
  # g77
  set (CMAKE_Fortran_FLAGS_RELEASE "-funroll-all-loops -fno-f2c -O3 -m32")
  set (CMAKE_Fortran_FLAGS_DEBUG   "-fno-f2c -O0 -g -m32")
else (Fortran_COMPILER_NAME MATCHES "gfortran.*")
  message ("CMAKE_Fortran_COMPILER full path: " ${CMAKE_Fortran_COMPILER})
  message ("Fortran compiler: " ${Fortran_COMPILER_NAME})
  message ("No optimized Fortran compiler flags are known, we just try -O2...")
  set (CMAKE_Fortran_FLAGS_RELEASE "-O2")
  set (CMAKE_Fortran_FLAGS_DEBUG   "-O0 -g")
endif (Fortran_COMPILER_NAME MATCHES "gfortran.*")
#### End based on https://cmake.org/Wiki/CMakeForFortranExamplea ####


# Recurse into the "PSCF" subdirectory. This does not actually
# cause another cmake executable to run. The same process will walk through
# the project's entire directory structure.
add_subdirectory (src)


# Setup the packaging
set(CPACK_PACKAGE_NAME "pscf")
set(CPACK_PACKAGE_VENDOR "MSI - UMN")
set(CPACK_PACKAGE_DESCRIPTION_SUMMARY "pscf - Polymer self-consistent field theory http://research.cems.umn.edu/morse/code/pscf/home.php")
set(CPACK_PACKAGE_VERSION "1.0.0")
set(CPACK_PACKAGE_VERSION_MAJOR "1")
set(CPACK_PACKAGE_VERSION_MINOR "0")
set(CPACK_PACKAGE_VERSION_PATCH "0")
# TODO: build out components "applications libraries headers" (where headers are the .mod files)
set(CPACK_COMPONENTS_ALL Unspecified)

# DONE: finish Bundle 
# DONE: finish DEB and RPM generators (http://www.vtk.org/Wiki/CMake:Component_Install_With_CPack)
# TODO: finish NSIS generator (http://www.vtk.org/Wiki/CMake:Component_Install_With_CPack)
# DONE: test compile and package on Unix and Windows
if (APPLE)
    if (BUILD_DMG)
        set(CPACK_GENERATOR 
            Bundle 
        )
    else (BUILD_DMG)
        set(CPACK_GENERATOR 
            TGZ
            ZIP
        )
    endif (BUILD_DMG)
else (APPLE)
	if (UNIX)
        if (EXISTS /etc/redhat-release)
            set(CPACK_GENERATOR 
                    RPM
                    TGZ
                    ZIP
               )
             set(CPACK_RPM_PACKAGE_REQUIRES "lapack >= 3.0.0, libfft3 >= 3.2.0")
        else()
            set(CPACK_GENERATOR 
                    DEB
                    TGZ
                    ZIP
               )
            # TODO: verify these versions
<<<<<<< HEAD
            set(CPACK_DEBIAN_PACKAGE_DEPENDS "lapack (>= 3.0.0), libfft3 (>= 3.2.0)")
            # Default installation to /usr/local/bin on Ubuntu
            set(CPACK_PACKAGING_INSTALL_PREFIX "/usr/local")
=======
            set(CPACK_DEBIAN_PACKAGE_DEPENDS "liblapack3 (>= 3.0.0), libfftw3-3 (>= 3.3.0)")
>>>>>>> 31bef0b8
        endif()
	else (UNIX)
		set(CPACK_GENERATOR 
			NSIS	
			ZIP
		)
	endif(UNIX)
endif (APPLE)

set(CPACK_BUNDLE_NAME "pscf_terminal")
# TODO: make valid Info.plist and valid Icon
set(CPACK_BUNDLE_PLIST ${CMAKE_CURRENT_SOURCE_DIR}/tools/bundle/Info.plist)
set(CPACK_BUNDLE_ICON ${CMAKE_CURRENT_SOURCE_DIR}/tools/bundle/Icon.png)
set(CPACK_BUNDLE_STARTUP_COMMAND ${CMAKE_CURRENT_SOURCE_DIR}/tools/bundle/pscf.sh)

#set(CPACK_PACKAGE_FILE_NAME "pscf")
#set(CPACK_PACKAGE_ICON ${CMAKE_CURRENT_SOURCE_DIR}/tools/bundle/Icon.png)

set(CPACK_DEBIAN_PACKAGE_MAINTAINER "Evan Bollig") #required for DEB
 
set(BU_CHMOD_BUNDLE_ITEMS ON)
set(CPACK_BINARY_DRAGNDROP ON)
#set(CMAKE_INSTALL_PREFIX ${CMAKE_BINARY_DIR})

# This gives us a nice prompt to accept the license on OSX.
set(CPACK_RESOURCE_FILE_LICENSE ${CMAKE_SOURCE_DIR}/LICENSE)

#DONE: havent quite figured out how to include the README in the .app
set(CPACK_RESOURCE_FILE_README ${CMAKE_SOURCE_DIR}/README)
set(CPACK_RESOURCE_FILE_WELCOME ${CMAKE_SOURCE_DIR}/README)
set(CPACK_PACKAGE_DESCRIPTION_FILE ${CMAKE_SOURCE_DIR}/README)

if (APPLE AND BUILD_DMG)
# Force the README up to the DMG root 
INSTALL(FILES ${CMAKE_SOURCE_DIR}/README DESTINATION ../../../Extra RENAME README.txt)
INSTALL(FILES ${CMAKE_SOURCE_DIR}/LICENSE DESTINATION ../../../Extra RENAME LICENSE.txt)
INSTALL(FILES ${CMAKE_SOURCE_DIR}/tools/bundle/HOWTO_INSTALL_OSX.txt DESTINATION ../../../. RENAME HOWTO_INSTALL_OSX.txt)
else (APPLE AND BUILD_DMG)
INSTALL(FILES ${CMAKE_SOURCE_DIR}/README DESTINATION share/pscf RENAME README.txt)
INSTALL(FILES ${CMAKE_SOURCE_DIR}/LICENSE DESTINATION share/pscf RENAME LICENSE.txt)
endif (APPLE AND BUILD_DMG)

install(PROGRAMS 
        tools/bin/pscf-read-outfile tools/bin/pscf-read-sweep
        DESTINATION bin)

#INSTALL(DIRECTORY ${CMAKE_SOURCE_DIR}/tools/bin DESTINATION .)
INSTALL(DIRECTORY ${CMAKE_SOURCE_DIR}/tools/matlab DESTINATION lib)
INSTALL(DIRECTORY ${CMAKE_SOURCE_DIR}/tools/python/pscf DESTINATION lib/python2.7/site-packages)

include(CPack)<|MERGE_RESOLUTION|>--- conflicted
+++ resolved
@@ -106,13 +106,9 @@
                     ZIP
                )
             # TODO: verify these versions
-<<<<<<< HEAD
-            set(CPACK_DEBIAN_PACKAGE_DEPENDS "lapack (>= 3.0.0), libfft3 (>= 3.2.0)")
+            set(CPACK_DEBIAN_PACKAGE_DEPENDS "liblapack3 (>= 3.0.0), libfftw3-3 (>= 3.3.0)")
             # Default installation to /usr/local/bin on Ubuntu
             set(CPACK_PACKAGING_INSTALL_PREFIX "/usr/local")
-=======
-            set(CPACK_DEBIAN_PACKAGE_DEPENDS "liblapack3 (>= 3.0.0), libfftw3-3 (>= 3.3.0)")
->>>>>>> 31bef0b8
         endif()
 	else (UNIX)
 		set(CPACK_GENERATOR 
